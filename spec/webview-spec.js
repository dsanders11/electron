--- conflicted
+++ resolved
@@ -785,11 +785,7 @@
 
       // Its WebContents should be a DevTools.
       const devtools = webview2.getWebContents()
-<<<<<<< HEAD
-      assert.ok(devtools.getURL().startsWith('devtools://devtools'))
-=======
-      expect(devtools.getURL().startsWith('chrome-devtools://devtools')).to.be.true()
->>>>>>> 75609f78
+      expect(devtools.getURL().startsWith('devtools://devtools')).to.be.true()
 
       const name = await devtools.executeJavaScript('InspectorFrontendHost.constructor.name')
       document.body.removeChild(webview2)
